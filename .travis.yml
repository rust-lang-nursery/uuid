language: rust
rust:
  - stable
  - beta
  - nightly
sudo: false
before_script:
  - pip install 'travis-cargo<0.2' --user && export PATH=$HOME/.local/bin:$PATH
script:
<<<<<<< HEAD
  - cargo build --verbose --features "$FEATURES"
  - cargo test --verbose --features "$FEATURES"
=======
  - cargo build --verbose
  - cargo build --verbose --features=v5
  - cargo test --verbose
  - cargo test --verbose --features=v5
>>>>>>> afc3803e
  - |
    [ $TRAVIS_RUST_VERSION != nightly ] || (
      cargo bench --features "$FEATURES"
    )
<<<<<<< HEAD
  - cargo doc --no-deps --features "$FEATURES"
after_success:
  - travis-cargo --only nightly doc-upload
=======
  - cargo doc
after_success: |
  [ $TRAVIS_BRANCH = master ] &&
  [ $TRAVIS_PULL_REQUEST = false ] &&
  [ $TRAVIS_RUST_VERSION = nightly ] &&
  cargo doc --features="v5" &&  # build a full documentation
  echo '<meta http-equiv=refresh content=0;url=uuid/index.html>' > target/doc/index.html &&
  pip install ghp-import --user $USER &&
  $HOME/.local/bin/ghp-import -n target/doc &&
  git push -qf https://${TOKEN}@github.com/${TRAVIS_REPO_SLUG}.git gh-pages
>>>>>>> afc3803e
env:
  global:
    secure: NwoTYjI/NeMVJvNOxKRFbqaCOmFLyzgosK9ZmR+ydTc+3Ft1hU6ykHvRiop2gQdL0ZRtxLNvsjrYv8Y2J1SttxEkVQc6HsCl5ny6sHig4V5sS8ZTmLoCKSUJXsfN0lYD8wMKwNN9+G1ddnFbmIbRaZyXFdn7bCKjJoXfwszDz4M=
  matrix:
    - FEATURES=""
    - FEATURES="rustc-serialize"
    - FEATURES="serde"
    - FEATURES="use_std"
    - FEATURES="v4"
    - FEATURES="rustc-serialize serde v4 use_std"
notifications:
  email:
    on_success: never<|MERGE_RESOLUTION|>--- conflicted
+++ resolved
@@ -7,35 +7,15 @@
 before_script:
   - pip install 'travis-cargo<0.2' --user && export PATH=$HOME/.local/bin:$PATH
 script:
-<<<<<<< HEAD
   - cargo build --verbose --features "$FEATURES"
   - cargo test --verbose --features "$FEATURES"
-=======
-  - cargo build --verbose
-  - cargo build --verbose --features=v5
-  - cargo test --verbose
-  - cargo test --verbose --features=v5
->>>>>>> afc3803e
   - |
     [ $TRAVIS_RUST_VERSION != nightly ] || (
       cargo bench --features "$FEATURES"
     )
-<<<<<<< HEAD
   - cargo doc --no-deps --features "$FEATURES"
 after_success:
   - travis-cargo --only nightly doc-upload
-=======
-  - cargo doc
-after_success: |
-  [ $TRAVIS_BRANCH = master ] &&
-  [ $TRAVIS_PULL_REQUEST = false ] &&
-  [ $TRAVIS_RUST_VERSION = nightly ] &&
-  cargo doc --features="v5" &&  # build a full documentation
-  echo '<meta http-equiv=refresh content=0;url=uuid/index.html>' > target/doc/index.html &&
-  pip install ghp-import --user $USER &&
-  $HOME/.local/bin/ghp-import -n target/doc &&
-  git push -qf https://${TOKEN}@github.com/${TRAVIS_REPO_SLUG}.git gh-pages
->>>>>>> afc3803e
 env:
   global:
     secure: NwoTYjI/NeMVJvNOxKRFbqaCOmFLyzgosK9ZmR+ydTc+3Ft1hU6ykHvRiop2gQdL0ZRtxLNvsjrYv8Y2J1SttxEkVQc6HsCl5ny6sHig4V5sS8ZTmLoCKSUJXsfN0lYD8wMKwNN9+G1ddnFbmIbRaZyXFdn7bCKjJoXfwszDz4M=
@@ -45,7 +25,8 @@
     - FEATURES="serde"
     - FEATURES="use_std"
     - FEATURES="v4"
-    - FEATURES="rustc-serialize serde v4 use_std"
+    - FEATURES="v5"
+    - FEATURES="rustc-serialize serde v4 v5 use_std"
 notifications:
   email:
     on_success: never