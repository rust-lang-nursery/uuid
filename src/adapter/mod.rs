--- conflicted
+++ resolved
@@ -13,12 +13,8 @@
 //!
 //! [`Uuid`]: ../struct.Uuid.html
 
-<<<<<<< HEAD
 use crate::prelude::*;
-=======
 use core::str;
-use prelude::*;
->>>>>>> cdd5528d
 
 mod core_support;
 
