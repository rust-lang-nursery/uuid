--- conflicted
+++ resolved
@@ -127,8 +127,6 @@
     html_root_url = "https://docs.rs/uuid/0.7.2"
 )]
 
-<<<<<<< HEAD
-=======
 #[cfg(feature = "byteorder")]
 extern crate byteorder;
 #[cfg(feature = "std")]
@@ -146,7 +144,6 @@
 extern crate serde_derive;
 #[cfg(feature = "sha1")]
 extern crate sha1;
->>>>>>> cdd5528d
 #[cfg(feature = "slog")]
 #[cfg_attr(test, macro_use)]
 extern crate slog;
